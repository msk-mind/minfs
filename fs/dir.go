// Copyright (c) 2021 MinIO, Inc.
//
// This program is free software: you can redistribute it and/or modify
// it under the terms of the GNU Affero General Public License as published by
// the Free Software Foundation, either version 3 of the License, or
// (at your option) any later version.
//
// This program is distributed in the hope that it will be useful
// but WITHOUT ANY WARRANTY; without even the implied warranty of
// MERCHANTABILITY or FITNESS FOR A PARTICULAR PURPOSE.  See the
// GNU Affero General Public License for more details.
//
// You should have received a copy of the GNU Affero General Public License
// along with this program.  If not, see <http://www.gnu.org/licenses/>.

package minfs

import (
	"context"
	"fmt"
	"os"
	"path"
	"strings"
	"time"

	"bazil.org/fuse"
	"bazil.org/fuse/fs"

	"github.com/minio/minfs/meta"
	minio "github.com/minio/minio-go/v7"
)

type FilesystemElement interface { // Okay i like it, Picasso
	Dirpath() string
	Dirent() fuse.Dirent
}

// Dir implements both Node and Handle for the root directory.
type Dir struct {
	mfs *MinFS

	dir *Dir

	Path  string
	Inode uint64
	Mode  os.FileMode

	Size uint64
	ETag string

	Atime time.Time
	Mtime time.Time

	UID uint32
	GID uint32

	// OS X only
	Bkuptime time.Time
	Chgtime  time.Time
	Crtime   time.Time
	Flags    uint32 // see chflags(2)

	scanned bool
}

// Attr returns the attributes for the directory
func (dir *Dir) Attr(ctx context.Context, a *fuse.Attr) error {
	*a = fuse.Attr{
		Inode:  dir.Inode,
		Size:   dir.Size,
		Atime:  dir.Atime,
		Mtime:  dir.Mtime,
		Ctime:  dir.Chgtime,
		Crtime: dir.Crtime,
		Mode:   dir.Mode,
		Uid:    dir.UID,
		Gid:    dir.GID,
		Flags:  dir.Flags,
	}

	return nil
}

<<<<<<< HEAD
// FullPath returns the full path including parent paths for current dir, recursive
=======
// Lookup returns the file node, and scans the current dir if necessary
func (dir *Dir) Lookup(ctx context.Context, name string, uid uint32) (fs.Node, error) {

	fmt.Println("Lookup():", name)

	if err := dir.scan(ctx); err != nil {
		return nil, err
	}

	// we are not statting each object here because of performance reasons
	var o interface{} // meta.Object
	if err := dir.mfs.db.View(func(tx *meta.Tx) error {
		b := dir.bucket(tx)
		return b.Get(name, &o)
	}); err == nil {
	} else if meta.IsNoSuchObject(err) {
		return nil, fuse.ENOENT
	} else if err != nil {
		return nil, err
	}

	// fmt.Println(o)
	// fmt.Printf("t1: %T, %T\n", o, o.(Dir))

	if file, ok := o.(File); ok {
		// file.mfs = dir.mfs
		// file.dir = dir
		return &file, nil
	} else if subdir, ok := o.(Dir); ok {
		// subdir.mfs = dir.mfs
		// subdir.dir = dir
		return &subdir, nil
	}

	return nil, fuse.ENOENT
}

// RemotePath returns the full path including parent paths for current dir on the remote
func (dir *Dir) RemotePath() string {
	return path.Join(dir.mfs.config.basePath, dir.FullPath())
}

// FullPath returns the full path including parent paths for current dir
>>>>>>> ef3d110a
func (dir *Dir) FullPath() string {
	fullPath := ""

	p := dir
	for {
		if p == nil {
			break
		}

		fullPath = path.Join(p.Path, fullPath)

		p = p.dir
	}

	return fullPath
}

// Bucket returns the first element of the fullpath
func (dir *Dir) Bucket() string {
	return strings.Split(dir.FullPath(), "/")[0]
}

// Search prefix returns everything after the bucket, or nothing if it is the bucket
func (dir *Dir) SearchPrefix() string {
	return strings.Replace(dir.FullPath()+"/", dir.Bucket()+"/", "", 1)
}

// Dirent will return the fuse Dirent for current dir
func (dir Dir) Dirent() fuse.Dirent {
	return fuse.Dirent{
		Inode: dir.Inode, Name: dir.Path, Type: fuse.DT_Dir,
	}
}

// Dirpath returns the directory path element
func (dir Dir) Dirpath() string {
	return dir.Path
}

// Returns FileElements given a scanRoot request (./)
func (dir *Dir) scanRoot(ctx context.Context, Uid uint32) (entries []FilesystemElement, err error) {
	prefix := dir.FullPath()
	if prefix != "" {
		prefix = prefix + "/"
	}

	api, err := dir.mfs.getApi(Uid)
	if err != nil {
		return nil, err
	}

<<<<<<< HEAD
	ch, err := api.ListBuckets(ctx)
=======
	fmt.Println("dir.mfs", dir.mfs)

	tx, err := dir.mfs.db.Begin(true)
>>>>>>> ef3d110a
	if err != nil {
		return nil, err
	}

	var seq uint64

	for idx := range ch {

		key := ch[idx].Name
		seq += 1

		var d = Dir{
			dir:   dir,
			Path:  key,
			Inode: seq,
			Mode:  0770 | os.ModeDir,
			GID:   dir.mfs.config.gid,
			UID:   dir.mfs.config.uid,
		}

		entries = append(entries, d)
	}

	return entries, nil
}

// Returns FileElements given a scanBucket request by querying minio
func (dir *Dir) scanBucket(ctx context.Context, uid uint32) (entries []FilesystemElement, err error) {

	bucket := dir.Bucket()
	prefix := dir.SearchPrefix()

	api, err := dir.mfs.getApi(uid)
	if err != nil {
		return nil, err
	}

	ch := api.ListObjects(ctx, bucket, minio.ListObjectsOptions{
		Prefix:    prefix,
		Recursive: false,
	})

	var seq uint64

	for objInfo := range ch {
		key := objInfo.Key[len(prefix):]

		seq += 1

		path := path.Base(key)

		if strings.HasSuffix(key, "/") {
			var d = Dir{
				dir:   dir,
				Path:  path,
				Inode: seq,
				Mode:  0555 | os.ModeDir,
				GID:   dir.mfs.config.gid,
				UID:   dir.mfs.config.uid,
			}

			entries = append(entries, d)
		} else {
			var f = File{
				dir:     dir,
				Path:    path,
				Size:    uint64(objInfo.Size),
				Inode:   seq,
				Mode:    dir.mfs.config.mode,
				GID:     dir.mfs.config.gid,
				UID:     dir.mfs.config.uid,
				Chgtime: objInfo.LastModified,
				Crtime:  objInfo.LastModified,
				Mtime:   objInfo.LastModified,
				Atime:   objInfo.LastModified,
				ETag:    objInfo.ETag,
			}
			entries = append(entries, f)
		}
	}

	return entries, nil
}

// ReadDirAll will return all files in current dir
<<<<<<< HEAD
func (dir *Dir) ReadDirAll(ctx context.Context, uid uint32) (entries []fuse.Dirent, err error) {

	var fsElements []FilesystemElement
=======
func (dir *Dir) ReadDirAll(ctx context.Context, uid uint32) ([]fuse.Dirent, error) {
	fmt.Println("ReadDirAll()")
	// Referesh every ReadDir
	dir.scanned = false
>>>>>>> ef3d110a

	switch dir.Path {
	case "":
		fsElements, err = dir.scanRoot(ctx, uid)
		if err != nil {
			return nil, err
		}
	default:
		fsElements, err = dir.scanBucket(ctx, uid)
		if err != nil {
			return nil, err
		}
	}

	for _, x := range fsElements {
		entries = append(entries, x.Dirent())
	}
	fmt.Println("Completed ReadDirAll:", entries)

	return entries, nil

}

// Lookup returns the file node, and scans the current dir if necessary
func (dir *Dir) Lookup(ctx context.Context, name string, uid uint32) (node fs.Node, err error) {

	var fsElements []FilesystemElement

	switch dir.Path {
	case "":
		fsElements, err = dir.scanRoot(ctx, uid)
		if err != nil {
			return nil, err
		}
	default:
		fsElements, err = dir.scanBucket(ctx, uid)
		if err != nil {
			return nil, err
		}
	}

	var o interface{}
	for idx := range fsElements {
		if fsElements[idx].Dirpath() == name {
			o = fsElements[idx]
		}
	}

	if file, ok := o.(File); ok {
		file.mfs = dir.mfs
		file.dir = dir
		return &file, nil
	} else if subdir, ok := o.(Dir); ok {
		subdir.mfs = dir.mfs
		subdir.dir = dir
		return &subdir, nil
	}

	return nil, fuse.ENOENT
}

// Mkdir will make a new directory below current dir
func (dir *Dir) Mkdir(ctx context.Context, req *fuse.MkdirRequest) (fs.Node, error) {
	fmt.Println("Mkdir() not allowed")
	return nil, nil
}

// Remove will delete a file or directory from current directory
func (dir *Dir) Remove(ctx context.Context, req *fuse.RemoveRequest) error {
	fmt.Println("Remove() not allowed")
	return nil
}

// Create will return a new empty file in current dir, if the file is currently locked, it will wait for the lock to be freed.
func (dir *Dir) Create(ctx context.Context, req *fuse.CreateRequest, resp *fuse.CreateResponse) (fs.Node, fs.Handle, error) {
	fmt.Println("Create() not allowed")
	return nil, nil, nil
}

// Rename will rename files
func (dir *Dir) Rename(ctx context.Context, req *fuse.RenameRequest, nd fs.Node) error {
	fmt.Println("Rename() not allowed")
	return nil
}

func (dir *Dir) bucket(tx *meta.Tx) *meta.Bucket {
	// Root folder.
	if dir.dir == nil {
		return tx.Bucket("minio/")
	}

	b := dir.dir.bucket(tx)

	return b.Bucket(dir.Path + "/")
}<|MERGE_RESOLUTION|>--- conflicted
+++ resolved
@@ -81,53 +81,7 @@
 	return nil
 }
 
-<<<<<<< HEAD
 // FullPath returns the full path including parent paths for current dir, recursive
-=======
-// Lookup returns the file node, and scans the current dir if necessary
-func (dir *Dir) Lookup(ctx context.Context, name string, uid uint32) (fs.Node, error) {
-
-	fmt.Println("Lookup():", name)
-
-	if err := dir.scan(ctx); err != nil {
-		return nil, err
-	}
-
-	// we are not statting each object here because of performance reasons
-	var o interface{} // meta.Object
-	if err := dir.mfs.db.View(func(tx *meta.Tx) error {
-		b := dir.bucket(tx)
-		return b.Get(name, &o)
-	}); err == nil {
-	} else if meta.IsNoSuchObject(err) {
-		return nil, fuse.ENOENT
-	} else if err != nil {
-		return nil, err
-	}
-
-	// fmt.Println(o)
-	// fmt.Printf("t1: %T, %T\n", o, o.(Dir))
-
-	if file, ok := o.(File); ok {
-		// file.mfs = dir.mfs
-		// file.dir = dir
-		return &file, nil
-	} else if subdir, ok := o.(Dir); ok {
-		// subdir.mfs = dir.mfs
-		// subdir.dir = dir
-		return &subdir, nil
-	}
-
-	return nil, fuse.ENOENT
-}
-
-// RemotePath returns the full path including parent paths for current dir on the remote
-func (dir *Dir) RemotePath() string {
-	return path.Join(dir.mfs.config.basePath, dir.FullPath())
-}
-
-// FullPath returns the full path including parent paths for current dir
->>>>>>> ef3d110a
 func (dir *Dir) FullPath() string {
 	fullPath := ""
 
@@ -179,13 +133,8 @@
 		return nil, err
 	}
 
-<<<<<<< HEAD
 	ch, err := api.ListBuckets(ctx)
-=======
-	fmt.Println("dir.mfs", dir.mfs)
-
-	tx, err := dir.mfs.db.Begin(true)
->>>>>>> ef3d110a
+
 	if err != nil {
 		return nil, err
 	}
@@ -271,16 +220,9 @@
 }
 
 // ReadDirAll will return all files in current dir
-<<<<<<< HEAD
 func (dir *Dir) ReadDirAll(ctx context.Context, uid uint32) (entries []fuse.Dirent, err error) {
 
 	var fsElements []FilesystemElement
-=======
-func (dir *Dir) ReadDirAll(ctx context.Context, uid uint32) ([]fuse.Dirent, error) {
-	fmt.Println("ReadDirAll()")
-	// Referesh every ReadDir
-	dir.scanned = false
->>>>>>> ef3d110a
 
 	switch dir.Path {
 	case "":
